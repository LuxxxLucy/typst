--- conflicted
+++ resolved
@@ -753,7 +753,7 @@
         };
     }
 
-<<<<<<< HEAD
+
     fn Lang(text: &str) -> Option<Spanned<Ident>> { Some(Spanned::zero(Ident(text.to_string()))) }
 
     macro_rules! C {
@@ -761,13 +761,7 @@
             SyntaxNode::CodeBlock(CodeBlockExpr { raw: vec![$($line.to_string()) ,*], lang: $lang })
         };
     }
-
-    macro_rules! P {
-        ($($tts:tt)*) => { SyntaxNode::Par(Tree![@$($tts)*]) };
-    }
-
-=======
->>>>>>> 236750c3
+  
     macro_rules! F {
         ($($tts:tt)*) => { SyntaxNode::Call(Call!(@$($tts)*)) }
     }
@@ -945,8 +939,8 @@
         t!("`py`"        => R!["py"]);
         t!("`hi\nyou"    => R!["hi", "you"]);
         e!("`hi\nyou"    => s(1,3, 1,3, "expected backtick"));
-<<<<<<< HEAD
-        t!("`hi\\`du`"        => P![R!["hi`du"]]);
+        t!("`hi\\`du`"   => R!["hi`du"]);
+
         t!("```java System.out.print```" => P![
             C![Lang("java"), "System.out.print"]
             ]);
@@ -959,9 +953,6 @@
         e!("``` hi\nyou"      => s(1,3, 1,3, "expected code block to close"));
         e!("```🌍 hi\nyou```" => s(0,3, 0,4, "expected language to be a valid identifier"));
         t!("💜\n\n 🌍"       => P![T("💜")], P![T("🌍")]);
-=======
-        t!("`hi\\`du`"   => R!["hi`du"]);
->>>>>>> 236750c3
 
         ts!("hi"   => s(0,0, 0,2, T("hi")));
         ts!("*Hi*" => s(0,0, 0,1, B), s(0,1, 0,3, T("Hi")), s(0,3, 0,4, B));
